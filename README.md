# Ink Stroke Modeler

[![BazelTest](https://github.com/google/ink-stroke-modeler/actions/workflows/bazel-test.yaml/badge.svg)](https://github.com/google/ink-stroke-modeler/actions/workflows/bazel-test.yaml)
[![CMakeTest](https://github.com/google/ink-stroke-modeler/actions/workflows/cmake-test.yaml/badge.svg)](https://github.com/google/ink-stroke-modeler/actions/workflows/cmake-test.yaml)

This library smooths raw freehand input and predicts the input's motion to
minimize display latency. It turns noisy pointer input from touch/stylus/etc.
into the beautiful stroke patterns of brushes/markers/pens/etc.

Be advised that this library was designed to model handwriting, and as such,
prioritizes smooth, good-looking curves over precise recreation of the input.

This library is designed to have minimal dependencies; the library itself relies
only on the C++ Standard Library and [Abseil](https://abseil.io/), and the tests
use the [GoogleTest](https://google.github.io/googletest/) framework.

## Build System

### Bazel

Ink Stroke Modeler can be built and the tests run from the GitHub repo root
with:

```shell
bazel test ...
```

To use Ink Stroke Modeler in another Bazel project, put the following in the
`WORKSPACE` file to download the code from GitHub head and set up dependencies:

```bazel
load("@bazel_tools//tools/build_defs/repo:git.bzl", "git_repository")

git_repository(
    name = "ink_stroke_modeler",
    remote = "https://github.com/google/ink-stroke-modeler.git",
    branch = "main",
)
load("@ink_stroke_modeler//:workspace.bzl", "ink_stroke_modeler_workspace")
ink_stroke_modeler_workspace()
```

If you want to depend on a specific version, you can change the options passed
to [`git_repository`](https://bazel.build/rules/lib/repo/git#git_repository). Or
if you want to use a local checkout of Ink Stroke Modeler instead, use the
[`local_repository`](https://bazel.build/reference/be/workspace#local_repository)
workspace rule instead of `git_repository`.

<<<<<<< HEAD
Since Ink Stroke Modeler requires C++17, it must be built with
`--cxxopt='-std=c++17'` (or similar indicating a newer version). You can put the
=======
Since Ink Stroke Modler requires C++20, it must be built with
`--cxxopt='-std=c++20'` (or similar indicating a newer version). You can put the
>>>>>>> 51c5db93
following in your project's `.bazelrc` to use this by default:

```none
build --cxxopt='-std=c++20'
```

Then you can include the following in your targets' `deps`:

*   `@ink_stroke_modeler//ink_stroke_modeler:stroke_modeler`:
    [`ink_stroke_modeler/stroke_modeler.h`](ink_stroke_modeler/stroke_modeler.h)
*   `@ink_stroke_modeler//ink_stroke_modeler:types`:
    [`ink_stroke_modeler/types.h`](ink_stroke_modeler/types.h)
*   `@ink_stroke_modeler//ink_stroke_modeler:params`:
    [`ink_stroke_modeler/types.h`](ink_stroke_modeler/params.h)

### CMake

Ink Stroke Modeler can be built and the tests run from the GitHub repo root
with:

```shell
cmake .
cmake --build .
ctest
```

To use Ink Stroke Modeler in another CMake project, you can add the project as a
submodule:

```shell
git submodule add https://github.com/google/ink-stroke-modeler
```

And then include it in your `CMakeLists.txt`, requiring at least C++20:

```cmake
set(CMAKE_CXX_STANDARD 20)
set(CMAKE_CXX_STANDARD_REQUIRED ON)
# If you want to use installed (or already fetched) versions of Abseil and/or
# GTest (for example, if you've installed libabsl-dev and libgtest-dev), add:
# set(INK_STROKE_MODELER_FIND_ABSL ON)
# set(INK_STROKE_MODELER_FIND_GTEST ON)
add_subdirectory(ink-stroke-modeler)
```

Then you can depend on the following with `target_link_libraries`:

*   `InkStrokeModeler::stroke_modeler`: `ink_stroke_modeler/stroke_modeler.h`
*   `InkStrokeModeler::types`: `ink_stroke_modeler/types.h`
*   `InkStrokeModeler::params`: `ink_stroke_modeler/types.h`

CMake does not have a mechanism for enforcing target visibility, but consumers
should depend only on the non-test top-level targets defined in
`ink_stroke_modeler/CMakeLists.txt`.

The CMake build uses the abstractions defined in
`cmake/InkBazelEquivalents.cmake` to structure targets in a way that's similar
to the Bazel BUILD files to make it easier to keep those in sync. The main
difference is that CMake has a flat structure for target names, e.g.
`@com_google_absl//absl/status:statusor` in Bazel is `absl::statusor` in CMake.
This means that targets need to be given unique names within the entire project
in CMake.

### CMake Install

Ink Stroke Modeler is intended to be built into consumers from source. But
sometimes a packaged version is needed, for example to integrate with other
build systems that wrap CMake. To test the packaging and export of Ink Stroke
Modeler targets, you can install the dependencies with something like:

```shell
sudo apt install libabsl-dev googletest
```

And then run:

```shell
cmake -DINK_STROKE_MODELER_FIND_DEPENDENCIES=ON \
    -DCMAKE_INSTALL_PREFIX=$HOME/cmake .
make install
```

Or to build fetched dependencies from source instead of using installed ones:

```shell
cmake -DCMAKE_INSTALL_PREFIX=$HOME/cmake .
make install
```

Set `CMAKE_INSTALL_PREFIX` to point the install somewhere other than system
library paths.

## Usage

The Ink Stroke Modeler API is in the namespace `ink::stroke_model`. The primary
surface of the API is the `StrokeModeler` class, found in `stroke_modeler.h`.
You'll also simple data types and operators in `types.h`, and the parameters
which determine the behavior of the model in `params.h`.

To begin, you'll need choose parameters for the model (the parameters for your
use case may vary; see `params.h`), instantiate a `StrokeModeler`, and set the
parameters via `StrokeModeler::Reset()`:

```c++
StrokeModelParams params{
    .wobble_smoother_params{
        .timeout{.04}, .speed_floor = 1.31, .speed_ceiling = 1.44},
    .position_modeler_params{.spring_mass_constant = 11.f / 32400,
                             .drag_constant = 72.f},
    .sampling_params{.min_output_rate = 180,
                     .end_of_stroke_stopping_distance = .001,
                     .end_of_stroke_max_iterations = 20},
    .stylus_state_modeler_params{.max_input_samples = 20},
    .prediction_params = StrokeEndPredictorParams()};

StrokeModeler modeler;
if (absl::Status status = modeler.Reset(params); !status.ok()) {
  // Handle error.
}
```

You may also call `Reset()` on an already-initialized `StrokeModeler` to set new
parameters; this also clears the in-progress stroke, if any. If the `Update` or
`Predict` functions are called before `Reset`, they will return
`absl::FailedPreconditionError`.

To use the model, pass in an `Input` object to `StrokeModeler::Update()` each
time you recieve an input event:

```c++
Input input{
  .event_type = Input::EventType::kDown,
  .position{2, 3},  // x, y coordinates in some consistent units
  .time{.2},  // Time in some consistent units
  // The following fields are optional:
  .pressure = .2,  //  Pressure from 0 to 1
  .orientation = M_PI  // Angle in plane of screen in radians
  .tilt = 0,  // Angle elevated from plane of screen in radians
};
absl::StatusOr<std::vector<Result>> result = modeler.Update(input);
if (status.ok()) {
  std::vector<Result> smoothed_input = *result;
  // Do something with the result.
} else {
  absl::Status error_status = result.status();
  // Handle error.
}
```

`Input`s are expected to come in a *stream*, starting with a `kDown` event,
followed by zero or more `kMove` events, and ending with a `kUp` event. If the
modeler is given out-of-order inputs or duplicate inputs, it will return
`absl::InvalidArgumentError`. `Input.time` may not be before the `time` of the
previous input.

`Input`s are expected to come from a single stroke produced with an input
device. Extraneous inputs, like touches with the palm of the hand in
touch-screen stylus input, should be filtered before passing the correct input
events to `Update`. If the input device allows for multiple strokes at once (for
example, drawing with two fingers simultaneously), the inputs for each stroke
must be passed to separate `StrokeModeler` instances.

The `time` values of the returned `Result` objects start at the `time` of the
first input and end either at the time of the last `Input` (for in-progress
strokes) or a hair after (for completed ones). The position of the first
`Result` exactly matches the position of the first `Input` and the `position` of
the last `Result` attempts to very closely match the match the `position` of the
last `Input`, wile the `Result` objects in the middle have their `position`
adjusted to smooth out and interpolate between the input values.

To construct a prediction, call `StrokeModeler::Predict()` while an input stream
is in-progress:

```c++
if (absl::StatusOr<std::vector<Result>> = modeler.Predict()) {
  std::vector<Result> smoothed_input = *result;
  // Do something with the result.
} else {
  absl::Status error_status = result.status();
  // Handle error.
}
```

If no input stream is in-progress, it will instead return
`absl::FailedPreconditionError`.

When the model is configured with `StrokeEndPredictorParams`, the last `Result`
returned by `Predict` will have a `time` slightly after the most recent `Input`.
(This is the same as the points that would be added to the `Result`s returned by
`Update` if the most recent input was `kUp` instead of `kMove`.) When the model
is configured with `KalmanPredictorParams`, the prediction may take more time to
"catch up" with the position of the last input, then take an additional interval
to extend the stroke beyond that position.

The state of the most recent stroke can be represented by concatenating the
vectors of `Result`s returned by a series of successful calls to `Update`,
starting with the most recent `kDown` event. If the input stream does not end
with a `kUp` event, you can optionally append the vector of `Result`s returned
by the most recent call to `Predict`.

## Implementation Details

<p class="hidden-in-github-pages">(<em>Note:</em> Mathematical formulas below
are rendered with <a href="https://www.mathjax.org/">MathJax</a>, which GitHub's
native Markdown rendering does not support. You can view the rendered version
<a href="https://google.github.io/ink-stroke-modeler/#implementation-details">on
GitHub pages</a>.)</p>

The design goals for this library were:

*   Minimize overall latency.
*   Accurate reproduction of intent for drawing and handwriting (preservation of
    inflection points).
*   Smooth digitizer noise (high frequency).
*   Smooth human created noise (low and high frequency). For example:
    *   For most people, drawing with direct mouse input is very accurate, but
        looks bad.
    *   For most people, drawing with a real pen looks bad. We should capture
        some of the differences between professional and amateur pen control.

At a high level, we start with an assumption that all reported input events are
estimates (from both the person and hardware). We keep track of an idealized pen
constrained by a physical model of motion (mass, friction, etc.) and feed these
position estimates into this idealized pen. This model lags behind reported
events, as with most smoothing algorithms, but because we have the modeled
representation we can sample its location at arbitrary and even future times.
Using this, we predict forward from the delayed model to estimate where we will
go. The actual implementation is fairly simple: a fixed timestep Euler
integration to update the model, in which input events are treated as spring
forces on that model.

Like many real-time smoothing algorithms, the stroke modeler lags behind the raw
input. To compensate for this, the stroke modeler has the capability to predict
the upcoming points, which are used to "catch up" to the raw input.

### The Model

Typically, we expect the stroke modeler to receive raw inputs in real-time; for
each input it receives, it produces one or more modeled results.

When asked for a prediction, the stroke modeler computes it based on its current
state -- this means that the prediction is invalid as soon as the next input is
received.

> NOTE: The definitions and algorithms in this document are defined as though
> the input streams are given as a complete set of data, even though the engine
> actually receives raw inputs one by one. It's written this way for ease of
> understanding.
>
> However, one of the features of these algorithms is that any result that has
> been constructed will remain the same even if more inputs are added, i.e. if
> we view the algorithm as a function $$F$$ that maps from an input stream to a
> set of results, then $$F(\{i_0, \ldots, i_j\}) \subseteq F(\{i_0, \ldots, i_j,
> i_{j + 1}\})$$. Applying the algorithm in real-time is then effectively the
> same as evaluating the function on increasingly large subsets of the input
> stream, i.e. $$F(\{i_0\}), F(\{i_0, i_1\}), F(\{i_0, i_1, i_2\}), \ldots$$

##### Math Stuff

**Definition**: We define the *pressure* $$\sigma$$ as the amount of force which
is applied to the writing surface with the stylus, as reported by the platform.
We expect $$\sigma \in [0, 1]$$ for devices that report pressure, with 0 and 1
representing the minimum and maximum detectable pressure, or $$\sigma =
\emptyset$$ if the device does not report pressure. $$\square$$

**Definition**: We define the *tilt* $$\theta$$ as the angle between the stylus,
and a vector perpendicular to the writing surface. We expect $$\theta \in [0,
\frac{\pi}{2}]$$. $$\square$$

**Definition:** We define the *orientation* $$\phi$$ as the counter-clockwise
angle between the projection of the stylus onto the writing surface, and the
writing surface's x-axis. We expect $$\phi \in [0, 2 \pi)$$. $$\square$$

NOTE: In the code, we use a sentinel value of -1 to represent unreported
pressure, tilt, or orientation.

**Definition:** A *raw input* is a `struct` $$\{p, t, \sigma, \theta, \phi\}$$,
where $$p$$ is a `Vec2` position, $$t$$ is a `Time`, $$\sigma$$ is a `float`
representing the pressure, $$\theta$$ is a `float` representing tilt, and
$$\phi$$ is a `float` representing orientation. For any raw input $$i$$, we
denote its position, time, pressure, tilt, and orientation as $$i^p$$, $$i^t$$,
$$i^\sigma$$, $$i^\theta$$, and $$i^\phi$$ respectively. $$\square$$

**Definition:** An *input stream* is a finite sequence of raw inputs, ordered by
time strictly non-decreasing, such that the first raw input is the `kDown`, and
each subsequent raw input is a `kMove`, with the exception of the final one,
which may alternatively be the `kUp`. Additionally, we say that a *complete
input stream* is a one such that the final raw input is the `kUp`. $$\square$$

**Definition:** A *tip state* is a `struct` $$\{p, v, t\}$$, where $$p$$ a
`Vec2` position, $$v$$ is a `Vec2` velocity, and $$t$$ is a `Time`. Similarly to
raw input, for a tip state $$q$$, we denote its position, velocity, and time as
$$q^p$$, $$q^v$$, and $$q^t$$, respectively. $$\square$$

**Definition:** A *stylus state* is a `struct` $$\{\sigma, \theta, \phi\}$$,
where $$\sigma$$ is a `float` representing the pressure, $$\theta$$ is a `float`
representing tilt, and $$\phi$$ is a `float` representing orientation. As above,
for a stylus state $$s$$, we denote its pressure, tilt, and orientation as
$$s^\sigma$$, $$s^\theta$$, and $$s^\phi$$ respectively. $$\square$$

**Definition:** We define the *rounding function* $$R$$ such that $$R(x) =
\begin{cases} \lfloor x \rfloor, & x - \lfloor x \rfloor \leq \frac{1}{2} \\
\lceil x \rceil & o.w. \end{cases}$$. $$\square$$

**Definition:** We define the *linear interpolation function* $$L$$ such that
$$L(a, b, \lambda) = a + \lambda (b - a)$$. $$\square$$

**Definition:** We define the *normalization function* $$N$$ such that $$N(a, b,
\lambda) = \frac{\lambda - a}{b - a}$$. $$\square$$

**Definition:** We define the *clamp function* $$C$$ such that $$C(a, b,
\lambda) = \max(a, \min(b, \lambda))$$. $$\square$$

#### Wobble Smoothing

The positions of the raw input tend to have some noise, due to discretization on
the digitizer or simply an unsteady hand. This noise produces wobbles in the
model and prediction, especially at slow speeds.

To reduce high-frequency noise, we take a time-variant moving average of the
position instead of the position itself -- this serves as a low-pass filter.
This, however, introduces some lag between the raw input position and the
filtered position. To compensate for that, we use a linearly-interpolated value
between the filtered and raw position, based on the moving average of the
velocity of the input.

##### Math Stuff

**Algorithm #1:** Given an input stream $$\{i_0, i_1, \ldots, i_n\}$$, a
duration $$\Delta$$ over which to take the moving average, and minimum and
maximum velocities $$v_{min}$$ and $$v_{max}$$ we construct the noise-filtered
input stream $$\{i_0', i_1', \ldots, i_n'\}$$ as follows:

> NOTE: The values of $$\Delta$$, $$v_{min}$$, and $$v_{max}$$ are taken from
> `WobbleSmootherParams`:
>
> *   $$\Delta$$ = `timeout`
> *   $$v_{min}$$ = `speed_floor`
> *   $$v_{max}$$ = `speed_ceiling`

For each raw input $$i_j$$, we can then find the set of raw inputs that occurred
within the previous duration $$\Delta$$:

$$I_j^{<\Delta} = \left\{i_k \middle| i_j^t - i_k^t \in [0, \Delta]\right\}$$

We then calculate the moving averages of position $$\overline p_j$$ and velocity
$$\overline v_j$$:

$$\begin{align*}
\overline p_j & = \begin{cases}
i_j^p, & j = 0 \vee j = n \\
\frac{1}{\|I_j^{<\Delta}\|} \sum\limits_k i_k^p
\left[i_k \in I_j^{<\Delta} \right],
& \mathrm{o.w.} \end{cases} \\
\overline v_j & = \begin{cases}
0, & j = 0 \\
\frac{1}{\|I_j^{<\Delta}\|} \sum\limits_k \frac{\|i_k^p - i_{k - 1}^p\|}
{i_k^t - i_{k - 1}^t} \left[i_k \in I_j^{<\Delta} \right],
& \mathrm{o.w.}
\end{cases}
\end{align*}$$

NOTE: In the above equations, the square braces denote the
[Iverson bracket](https://en.wikipedia.org/wiki/Iverson_bracket).

We then normalize $$\overline v_j$$ between $$v_{min}$$ and $$v_{max}$$, and
find the filtered position $$p'_j$$ by linearly interpolating between $$i_j^p$$
and $$\overline p_j$$:

$$\begin{align*}
\lambda_j & = \begin{cases}
0, & \overline v_j < v_0 \\
1, & \overline v_j > v_1 \\
N(v_{min}, v_{max}, v_j), & \mathrm{o.w.}
\end{cases} \\
p'_j & = L\left(\overline p_j, i_j^p, \lambda_j\right)
\end{align*}$$

Finally, we construct raw input $$i'_j = \left\{p'_j, i_j^t, i_j^\sigma\right\}.
\square$$

### Resampling

Input packets may come in at a variety of rates, depending on the platform and
input device. Before performing position modeling, we upsample the input to some
minimum rate.

##### Math Stuff

**Algorithm #2:** Given an input stream $$I = \{i_0, i_1, \ldots, i_n\}$$, and a
maximum time between inputs $$\Delta_{max}$$, we construct the upsampled input
stream $$U \supseteq I$$ as follows:

NOTE: The value of $$\Delta_{target}$$ is `1 / SamplingParams::min_output_rate`.

We construct a sequence $$\{a_1, a_2, \ldots, a_n\}$$ such that $$a_j = \left
\lceil \frac{i_j^t - i_{j - 1}^t}{\Delta_{target}} \right \rceil$$, representing
the required number of interpolations between each pair of raw inputs.

We then construct a sequence of sequences $$\{u_1, u_2, \ldots, u_n\}$$ such
that $$u_j = \{L(i_{j - 1}, i_j, \frac{k}{a_j} \, | \, k = 1, 2, \ldots,
a_j\}$$. Finally, we construct the upsampled input stream by concatenation:
$$U = \{i_0, u_1, u_2, \ldots, u_n\}$$. $$\square$$

### Position Modeling

The position of the pen is modeled as a weight connected by a spring to an
anchor. The anchor moves along the resampled raw inputs, pulling the weight
along with it across a surface, with some amount of friction. We then use Euler
integration to solve for the position of the pen.

NOTE: For simplicity, we say that the spring has a relaxed length of zero, and
that the anchor is unafected by outside forces such as friction or the drag from
the pen.

![Position Model Diagram](./position_model.svg){height="200"}

##### Math Stuff

**Lemma:** We can model the position of the pen with the following ordinary
differential equation:

$$\frac{d^2s}{dt^2} = \frac{k_s}{m_{pen}}(\Phi(t) - s(t)) - k_d \frac{ds}{dt}$$

where $$t$$ is the time, $$s(t)$$ is the position of the pen, $$\Phi(t)$$ is the
position of the anchor, $$m_{pen}$$ is a the mass of the pen, $$k_s$$ is the
spring constant, and $$k_d$$ is the drag constant.

**Proof:** From the positions of the pen and the anchor, we can use Hooke's Law
to find the force exerted by the spring:

$$F = k_s (\Phi(t) - s(t))$$

Combining the above with Newton's Second Law of Motion, we can then find the
acceleration of the pen $$a(t)$$:

$$F = m_{pen} \cdot a(t) \\
a(t) = \frac{k_s}{m_{pen}}(\Phi(t) - s(t))$$

We also apply a drag to the pen, applying an acceleration of $$-k_dv(t)$$, where
$$v(t)$$ is the velocity of the pen. This gives us:

$$a(t) = \frac{k_s}{m_{pen}}(\Phi(t) - s(t)) - k_dv(t)$$

NOTE: This isn't exactly how you would calculate friction of an object being
dragged across a surface. However, if you assume that $$m_{pen} = 1$$, then it
matches the form of the equation for a sphere moving through a viscous fluid.
See [Kinetic Friction](https://en.wikipedia.org/wiki/Friction#Kinetic_friction)
and [Stokes' Law](https://en.wikipedia.org/wiki/Stokes%27_law).

From the equations of motion, we know that $$v(t) = \frac{ds}{dt}$$ and $$a(t) =
\frac{dv}{dt} = \frac{d^2s}{dt^2}$$. By substitution, we arrive at the ordinary
differential equation stated above. $$\square$$

**Algorithm #3:** Given an incomplete input stream $$\{i_0, i_1, \ldots,
i_n\}$$, initial position $$s_0$$, and initial velocity $$v_0$$, we construct
tip states $$\{q_0, q_1, \ldots\}$$ as follows:

NOTE: When modeling a stroke, we choose $$s_0 = i_0^p$$ and $$v_0 = 0$$, such
that pen is at stationary at the first raw input point. The `StrokeEndPredictor`
also makes use of this algorithm with different initial values, however.

We define the function $$\Phi$$ such that $$\forall j, \Phi(i_j^t) = i_j^p$$.
From above, we know that we can model the position $$s(t)$$ with an ordinary
differential equation:

$$\frac{d^2s}{dt^2} = \frac{k_s}{m_{pen}}(\Phi(t) - s(t)) - k_d \frac{ds}{dt}$$

Because the spring constant and mass are so closely coupled in our model, we
combine them into a single "shape mass" constant $$M = \frac{m_{pen}}{k_s}$$,
giving us:

$$\frac{d^2s}{dt^2} = \frac{\Phi(t) - s(t)}{M} - k_d \frac{ds}{dt}$$

NOTE: The values of $$M$$ and $$k_d$$ are
`PositionModelerParams::spring_mass_constant` and
`PositionModelerParams::drag_constant`, respectively.

We define $$s_j = s(i_j^t)$$, $$v_j = \frac{ds}{dt}(i_j^t)$$, and $$a_j =
\frac{d^2s}{dt^2}(i_j^t)$$, and use the given $$s_0$$ and $$v_0$$. Recalling
that $$\Phi(i_j^t) = i_j^p$$, we can iteratively construct the each following
position:

$$\begin{align*}
\Delta_j & = i_j^t - i_{j - 1}^t \\
a_j & = \frac{i_j^p - s_{j - 1}}{M} - k_d v_{j - 1} \\
v_j & = v_{j - 1} + \Delta_j a_j \\
s_j & = s_{j - 1} + \Delta_j v_j
\end{align*}$$

Finally, we construct tip state $$q_j = \{s_j, i_j^t, v_j\}.\square$$

#### Stroke End

The position modeling algorithm, like many real-time smoothing algorithms, tends
to trail behind the raw inputs by some distance. At the end of the stroke, we
iterate on the position modeling algorithm a few additional times, using the
final raw input position as the anchor, to allow the stroke to "catch up."

##### Math Stuff

**Algorithm #4:** Given the final anchor position $$\omega$$, the final tip
state $$q_{final}$$, the maximum number $$K_{max}$$ of end-of-stroke tip states
to create, the initial time between tip states $$\Delta_{initial}$$, and a
stopping distance $$d_{stop}$$, we construct the next tip state $$q_{next}$$ as
follows:

> NOTE: The values of $$\Delta_{initial}$$, $$K_{max}$$, and $$d_{stop}$$ are
> taken from `SamplingParams`:
>
> *   $$\Delta_{initial}$$ = `min_output_rate`
> *   $$K_{max}$$ = `end_of_stroke_max_iterations`
> *   $$d_{stop}$$ = `end_of_stroke_stopping_distance`

Let $$\Delta_{next} = \Delta_{initial}$$. Using the update equations from
**algorithm #3**, we construct a candidate tip state $$q_c$$:

$$\begin{align*}
a & = \frac{\omega - q_{final}^p}{M} - k_d q_{final}^v \\
v & = q_{final}^v + \Delta_{next} a \\
s & = q_{final}^p + \Delta_{next} v \\
q_c & = \{s, q_{final}^t + \Delta_{next}, v\}
\end{align*}$$

If the distance traveled $$\|q_c - q_{final}\|$$ is less than $$d_{stop}$$, we
discard the candidate, stop iterating, and declare the stroke complete. Further
iterations are unlikely to yield any significant progress.

We then construct the segment $$S$$ connecting $$q_{final}^p$$ and $$q_c^p$$,
and find the point $$S_\omega$$ on $$S$$ nearest to $$\omega$$. If $$S_\omega
\neq q_c^p$$, it means that the candidate has overshot the anchor. We discard
the candidate, and find a new candidate using a smaller timestep, setting
$$\Delta_{next}$$ to one half its previous value. This is repeated until either
we find a candidate that does not overshoot the anchor, or the minimum distance
traveled check fails.

Once we have found a suitable candidate, we let $$q_{next} = q_c$$.

If the remaining distance $$\|\omega - q_{next}^p\|$$ is greater than
$$d_{stop}$$ and the total number of iterations performed, including discarded
candidates, is not greater than $$K_{max}$$, we use this same process to
construct an additional tip state for the end-of-stroke, substituting
$$q_{next}$$ and $$\Delta_{next}$$ for $$q_{final}$$ and $$\Delta_{initial}$$,
respectively. $$\square$$

### Prediction

As mentioned above, the position modeling algorithm tends to trail behind the
raw inputs. In addition to correcting for this at the end-of-stroke, we
construct a set of predicted tip states every frame to present the illusion of
lower latency.

The are two predictors: the `StrokeEndPredictor` (found in
`internal/prediction/stroke_end_predictor.h`) uses a slight variation of the
end-of-stroke algorithm, and the `KalmanPredictor` (found in
`internal/prediction/kalman_predictor.h`) uses a Kalman filter to estimate the
current state of the pen tip and construct a cubic prediction.

Regardless of the strategy used, the predictor is fed each position and
timestamp of raw input as it is received by the model. The model's most recent
tip state is given to the predictor when the predicted tip states are
constructed.

#### Stroke End Predictor

The `StrokeEndPredictor` constructs a prediction using **algorithm #4** to model
what the stroke would be if the last raw input had been a `kUp`, letting
$$\omega$$ be the most recent tip state, and $$q_{final}$$ be the last raw
input.

#### Kalman Predictor

The `KalmanPredictor` uses a pair of
[Kalman filters](https://en.wikipedia.org/wiki/Kalman_filter), one each for the
x- and y-components, to estimate the current state of the pen from the given
inputs.

The Kalman filter implementation operates on the assumption that all states have
one unit of time between them; because of this, we need to rescale the
estimation to account for the actual input and output rates. Additionally, our
experiments suggest that linear predictions look and feel better than non-linear
ones; as such, we also provide weight factors that may be used to reduce the
effect of the acceleration and jerk coefficients on the estimate and prediction.

Once we have the estimated state, we construct the prediction in two parts, each
of which is a sequence of tip states described by a cubic polynomial curve. The
first smoothly connects the last tip state to the estimate state, and the second
projects where the expected position of the pen is in the future.

##### Math Stuff

**Algorithm #5**: Given a process noise factor $$\epsilon_p$$ and measurement
noise factor $$\epsilon_m$$, we construct the Kalman filter as follows:

The difference in time between states, $$\Delta_t$$, is always assumed to be
equal to 1.

The *state transition model* is derived from the equations of motion: given
$$s$$ = position, $$v$$ = velocity, $$a$$ = acceleration, and $$j$$ = jerk, we
can find the new values $$s'$$, $$v'$$, $$a'$$, and $$j'$$:

$$\begin{align*}
s' & = s + v \Delta_t + \frac{a \Delta_t^2}{2} + \frac{j \Delta_t^3}{6} \\
v' & = v + a \Delta_t + \frac{j \Delta_t^2}{2} \\
a' & = a + j \Delta_t \\
j' & = j \\
\end{align*}$$

The *process noise covariance* is modeled as noisy force; from the equations of
motion, we can say that the impact of that noise on each state is equal to:

$$\epsilon_p
\begin{bmatrix}\frac{\Delta_t^3}{6} \\ \frac{\Delta_t^2}{2} \\
\Delta_t \\ 1 \end{bmatrix}
\begin{bmatrix}\frac{\Delta_t^3}{6} & \frac{\Delta_t^2}{2} & \Delta_t & 1
\end{bmatrix}$$

The *measurement model* is simply $$\begin{bmatrix}1 & 0 & 0 & 0\end{bmatrix}$$,
representing the fact that we only observe the position of the input.

The *measurement noise covariance* is set to $$\epsilon_m$$. $$\square$$

> NOTE: The values of $$\epsilon_p$$ and $$\epsilon_m$$ are taken from
> `KalmanPredictorParams`:
>
> *   $$\epsilon_p$$ = `process_noise`
> *   $$\epsilon_m$$ = `measurement_noise`

**Algorithm #6:** Given the input stream $$\{i_0, i_1, \ldots, i_n\}$$, the
Kalman filter's estimation $$E_K = \{s_K, v_K, a_K, j_K\}$$, the number of
samples to use $$N_{max}$$, and weights $$w_a$$ and $$w_j$$ for the acceleration
and jerk, we construct the state estimate $$E = \{s, v, a, j\}$$ as follows:

We first determine the average amount of time $$\Delta_a$$ between the
$$N_{max}$$ most recent raw inputs:

$$\begin{align*}N_{actual} & = \max(n, N_{max}) \\
\Delta_a & = \frac{i_n^t - i_{n - N_{actual}}^t}{N_{actual}}
\end{align*}$$

We then construct the state estimate:

$$E = \left \{ s_K, \frac{v_K}{\Delta_a}, w_a \frac{a_K}{\Delta_a^2}, w_j \frac{j_K}{\Delta_a^3} \right \} \square$$

> NOTE: The values of $$N_{max}$$, $$w_a$$, and $$w_j$$ are taken from
> `KalmanPredictorParams`:
>
> *   $$N_{max}$$ = `max_time_samples`
> *   $$w_a$$ = `acceleration_weight`
> *   $$w_j$$ = `jerk_weight`

**Algorithm #7:** Given the last tip state produced $$q$$, the target time
between inputs $$\Delta_t$$, and the estimated pen position $$s_K$$ and velocity
$$v_K$$, we construct the connecting tip states $$\{p_1, p_2, \ldots\}$$ as
follows:

NOTE: The value of $$\Delta_t$$ is `1 / SamplingParams::min_output_rate`.

We first determine how many points to sample along the curve, based on the
velocities at the endpoints, and the distance between them:

$$n = \left \lceil \frac{\|s_K - q^p\|}{\Delta_t \max(\|q^v\|, \|v_K\|)} \right \rceil$$

From this, we say that the time when the connecting curve reaches the estimated
pen position is $$t_{end} = n \cdot \Delta_t$$. We then construct a cubic
polynomial function $$F_C$$ such that:

$$\begin{align*}
F_C(0) & = q^p \\
\frac{d F_C}{d t}(0) & = q^v \\
F_C(t_{end}) & = s_K \\
\frac{d F_C}{d t}(t_{end}) & = v_K
\end{align*}$$

NOTE: The full derivation of $$F_C$$ can be found in the comments of
`KalmanPredictor::ConstructCubicConnector`, in
`internal/prediction/kalman_predictor.cc`.

We construct the times at which to sample the curve $$t_i = i \cdot n \cdot
\Delta_t, i \in \{1, 2, \ldots, n\}$$, and construct the tip states $$p_i =
\{F_C(t_i), \frac{d F_C}{d t}(t_i), q^t + t_i\}$$. $$\square$$

**Algorithm #8:** Given the number of raw inputs received so far $$n$$, the last
raw input received $$i_R$$, the target prediction duration $$t_p$$, the
estimated state $$\{s_K, v_K, a_K, j_K\}$$, the desired number of samples
$$N_s$$, the maximum distance $$\varepsilon_{max}$$ between the estimated
position and the last observed state, the minimum and maximum speeds $$V_{min}$$
and $$V_{max}$$, maximum deviation from the linear prediction $$\mu_{max}$$, and
baseline linearity confidence $$B_\mu$$, we estimate our confidence $$\gamma$$
in the prediction using the following heuristic:

There are four coefficients that factor into the confidence:

*   A sample ratio $$\gamma_s$$, which captures how many raw inputs have been
    observed so far. The rationale for this coefficient is that, as we
    accumulate more observations, the error in any individual observation
    affects the estimate less.
*   An error coefficient $$\gamma_\varepsilon$$, based on the distance between
    the estimated state and the last observed state. The rationale for this
    coefficient is that it should be indicative of the variance in the
    distribution used for the estimate.
*   A speed coefficient $$\gamma_V$$, based on the approximate speed that the
    prediction travels at. The rationale for this coefficient is that when the
    prediction travels slowly, changes in direction become more jarring,
    appearing wobbly.
*   A linearity coefficient $$\gamma_\mu$$, based on how the much the cubic
    prediction differs from a linear one. The rationale for this coefficient is
    that testers have expressed that linear predictions look and feel better.

We first construct the final positions $$s_l$$ and $$s_c$$, of the linear and
cubic predictions, respectively:

$$\begin{align*}
s_l & = s_K + t_p v_K \\
s_c & = s_K + t_p v_K + \frac{1}{2} t_p^2 a_K + \frac{1}{6} t_p^3 j_K \\
\end{align*}$$

We then construct the coefficients as follows:

$$\begin{align*}
\gamma_s & = \frac{n}{N_s} \\
\gamma_\varepsilon & = C(1 - N(0, \varepsilon_{max}, \|s_K - i_R^p\|)) \\
\gamma_V & = C(N(V_{min}, V_{max}, \frac{\|s_c - s_K\|}{t_p})) \\
\gamma_\mu & = L(B_\mu, 1, C(0, 1, N(0, \mu_{max}, \|s_c - s_l\|))) \\
\end{align*}$$

Finally, we take the product of the coefficients to find the confidence
$$\gamma = \gamma_s \gamma_\varepsilon \gamma_V \gamma_\mu$$. $$\square$$

> NOTE: The value of $$t_p$$ = `KalmanPredictorParams::prediction_interval`, and
> the values of $$N_s$$, $$\varepsilon_{max}$$, $$V_{min}$$, $$V_{max}$$,
> $$\mu_max$$, and $$B_\mu$$ are taken from
> `KalmanPredictorParams::ConfidenceParams`:
>
> *   $$N_s$$ = `desired_number_of_samples`
> *   $$\varepsilon_{max}$$ = `max_estimation_distance`
> *   $$V_{min}$$ = `min_travel_speed`
> *   $$V_{max}$$ = `max_travel_speed`
> *   $$\mu_{max}$$ = `max_linear_deviation`
> *   $$B_\mu$$ = `baseline_linearity_confidence`

**Algorithm #9:** Given the target time between inputs $$\Delta_t$$, the time at
which prediction starts $$t_0$$, the target prediction duration $$t_p$$, the
confidence $$\gamma$$, and the estimated pen position $$s_K$$, velocity $$v_K$$,
acceleration $$a_K$$, and jerk $$j_K$$, we construct the prediction tip states
$$\{p_1, p_2, \ldots\}$$ as follows:

We first determine the number of tip states $$n$$ to construct:

$$n = \left \lceil \gamma \frac{t_p}{\Delta_t} \right \rceil$$

We then iteratively construct a cubic prediction of the state at intervals of
$$\Delta_t$$:

$$\begin{align*}
s_{i+1} & = s_i + \Delta_t v_i + \frac{1}{2} \Delta_t^2 a_i + \frac{1}{6} \Delta_t^3 j_i \\
v_{i+1} & = v_i + \Delta_t a_i + \frac{1}{2} \Delta_t^2 j_i \\
a_{i+1} & = a_i + \Delta_t j_i \\
j_{i+1} & = j_i \\
\end{align*}$$

We let $$s_0 = s_K$$, $$v_0 = v_K$$, $$a_0 = a_K$$, and $$j_0 = j_K$$, and then
finally construct the tip states $$p_i = \{s_i, v_i, t_0 + i \Delta_t\}$$ for
$$i \in \{1, 2, \ldots, n\}$$. $$\square$$

### Stylus Modeling

Once the tip states have been modeled, we need to construct stylus states for
each of them. For input streams that contain stylus information, we find the
closest pair of sequential raw inputs within a set window, and interpolate
between them to get pressure, tilt, and orientation. For input streams that
don't contain any stylus information, we simply leave the pressure, tilt, and
orientation unspecified.

#### Math Stuff

**Algorithm #10:** Given an input stream $$\{i_0, i_1, \ldots, i_n\}$$ with
stylus information, a tip state $$q$$, and the number of raw inputs
$$n_{search}$$ to use as the search window, we construct the stylus state $$s$$
as follows:

NOTE: The value of $$n_{search}$$ is
`StylusStateModelerParams::max_input_samples`.

We first construct line segments $$\{s_1, s_2, \ldots, s_n\}$$ from the
positions of the input stream, such that $$s_j$$ starts at $$i_{j - 1}$$ and
ends at $$i_j$$.

We next find the index $$k > n - n_{search}$$ of the closest segment, such that
for all $$j > n - n_{search}, \mathrm{distance}(s_k, q^p) \leq
\mathrm{distance}(s_j, q^p)$$.

We define $$r$$ be the ratio of $$s_k$$'s length at which the closest point to
$$q^p$$ lies, and use this to interpolate between the stylus values of $$i_{k -
1}$$ and $$i_k$$, allowing for the orientation to "wrap" at $$0 = 2 \pi$$:

$$\begin{align*}
\rho & = L(i_{k - 1}^\rho, i_k^\rho, r) \\
\theta & = L(i_{k - 1}^\theta, i_k^\theta, r) \\
\phi & = \begin{cases}
L(i_{k - 1}^\phi + 2 \pi, i_k^\phi, r), & i_k^\phi - i_{k - 1}^\phi > \pi \\
L(i_{k - 1}^\phi, i_k^\phi + 2 \pi, r), & i_k^\phi - i_{k - 1}^\phi < -\pi \\
L(i_{k - 1}^\phi, i_k^\phi, r), & \mathrm{o.w.} \\
\end{cases} \\
\end{align*}$$

Finally, we construct the stylus state $$s = \{\rho, \theta, \mod(\phi, 2
\pi)\}$$. $$\square$$<|MERGE_RESOLUTION|>--- conflicted
+++ resolved
@@ -46,13 +46,8 @@
 [`local_repository`](https://bazel.build/reference/be/workspace#local_repository)
 workspace rule instead of `git_repository`.
 
-<<<<<<< HEAD
-Since Ink Stroke Modeler requires C++17, it must be built with
-`--cxxopt='-std=c++17'` (or similar indicating a newer version). You can put the
-=======
-Since Ink Stroke Modler requires C++20, it must be built with
+Since Ink Stroke Modeler requires C++20, it must be built with
 `--cxxopt='-std=c++20'` (or similar indicating a newer version). You can put the
->>>>>>> 51c5db93
 following in your project's `.bazelrc` to use this by default:
 
 ```none
